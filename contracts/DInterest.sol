--- conflicted
+++ resolved
@@ -717,17 +717,12 @@
             stablecoin.safeTransferFrom(sender, address(this), depositAmount);
 
             // Lend `depositAmount` stablecoin to money market
-<<<<<<< HEAD
             MoneyMarket _moneyMarket = moneyMarket();
-            stablecoin.safeApprove(address(_moneyMarket), depositAmount);
+            stablecoin.safeIncreaseAllowance(
+                address(_moneyMarket),
+                depositAmount
+            );
             _moneyMarket.deposit(depositAmount);
-=======
-            stablecoin.safeIncreaseAllowance(
-                address(moneyMarket),
-                depositAmount
-            );
-            moneyMarket.deposit(depositAmount);
->>>>>>> bf435bf8
         }
     }
 
@@ -831,14 +826,9 @@
         stablecoin.safeTransferFrom(sender, address(this), depositAmount);
 
         // Lend `depositAmount` stablecoin to money market
-<<<<<<< HEAD
         MoneyMarket _moneyMarket = moneyMarket();
-        stablecoin.safeApprove(address(_moneyMarket), depositAmount);
+        stablecoin.safeIncreaseAllowance(address(_moneyMarket), depositAmount);
         _moneyMarket.deposit(depositAmount);
-=======
-        stablecoin.safeIncreaseAllowance(address(moneyMarket), depositAmount);
-        moneyMarket.deposit(depositAmount);
->>>>>>> bf435bf8
     }
 
     /**
@@ -1242,16 +1232,10 @@
         // Transfer `fundAmount` stablecoins from sender
         stablecoin.safeTransferFrom(sender, address(this), fundAmount);
 
-<<<<<<< HEAD
-        // Deposit `fundAmount` stablecoins into
+        // Deposit `fundAmount` stablecoins into moneyMarket
         MoneyMarket _moneyMarket = moneyMarket();
-        stablecoin.safeApprove(address(_moneyMarket), fundAmount);
+        stablecoin.safeIncreaseAllowance(address(_moneyMarket), fundAmount);
         _moneyMarket.deposit(fundAmount);
-=======
-        // Deposit `fundAmount` stablecoins into moneyMarket
-        stablecoin.safeIncreaseAllowance(address(moneyMarket), fundAmount);
-        moneyMarket.deposit(fundAmount);
->>>>>>> bf435bf8
     }
 
     /**
