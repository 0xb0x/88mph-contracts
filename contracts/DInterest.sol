--- conflicted
+++ resolved
@@ -614,14 +614,10 @@
 
             // Lend `depositAmount` stablecoin to money market
             MoneyMarket _moneyMarket = moneyMarket();
-<<<<<<< HEAD
-            stablecoin.safeIncreaseAllowance(
+            _stablecoin.safeIncreaseAllowance(
                 address(_moneyMarket),
                 depositAmount
             );
-=======
-            _stablecoin.safeApprove(address(_moneyMarket), depositAmount);
->>>>>>> 0c10b5e2
             _moneyMarket.deposit(depositAmount);
         }
     }
@@ -729,11 +725,7 @@
 
         // Lend `depositAmount` stablecoin to money market
         MoneyMarket _moneyMarket = moneyMarket();
-<<<<<<< HEAD
-        stablecoin.safeIncreaseAllowance(address(_moneyMarket), depositAmount);
-=======
-        _stablecoin.safeApprove(address(_moneyMarket), depositAmount);
->>>>>>> 0c10b5e2
+        _stablecoin.safeIncreaseAllowance(address(_moneyMarket), depositAmount);
         _moneyMarket.deposit(depositAmount);
     }
 
@@ -1009,11 +1001,7 @@
 
         // Distribute `fundingInterestAmount` stablecoins to funders
         if (fundingInterestAmount > 0) {
-<<<<<<< HEAD
-            stablecoin.safeIncreaseAllowance(
-=======
-            _stablecoin.safeApprove(
->>>>>>> 0c10b5e2
+            _stablecoin.safeIncreaseAllowance(
                 address(fundingMultitoken),
                 fundingInterestAmount
             );
@@ -1148,11 +1136,7 @@
 
         // Deposit `fundAmount` stablecoins into moneyMarket
         MoneyMarket _moneyMarket = moneyMarket();
-<<<<<<< HEAD
-        stablecoin.safeIncreaseAllowance(address(_moneyMarket), fundAmount);
-=======
-        _stablecoin.safeApprove(address(_moneyMarket), fundAmount);
->>>>>>> 0c10b5e2
+        _stablecoin.safeIncreaseAllowance(address(_moneyMarket), fundAmount);
         _moneyMarket.deposit(fundAmount);
     }
 
@@ -1201,11 +1185,7 @@
             ) {
                 interestAmount = moneyMarket().withdraw(interestAmount);
                 if (interestAmount > 0) {
-<<<<<<< HEAD
-                    stablecoin.safeIncreaseAllowance(
-=======
-                    _stablecoin.safeApprove(
->>>>>>> 0c10b5e2
+                    _stablecoin.safeIncreaseAllowance(
                         address(fundingMultitoken),
                         interestAmount
                     );
