--- conflicted
+++ resolved
@@ -31,22 +31,13 @@
         underlying.transfer(msg.sender, underlyingAmount);
     }
 
-<<<<<<< HEAD
-    function withdraw(uint256 sharesAmount, address recipient)
-        public
-        returns (uint256 underlyingAmount)
-    {
-        uint256 sharePrice = getPricePerFullShare();
-        underlyingAmount = sharesAmount.mul(sharePrice);
-=======
     function withdraw(
         uint256 sharesAmount,
         address recipient,
         uint256 maxLoss
     ) public returns (uint256 underlyingAmount) {
         uint256 sharePrice = getPricePerFullShare();
-        underlyingAmount = sharesAmount.decmul(sharePrice);
->>>>>>> c15b12d2
+        underlyingAmount = sharesAmount.mul(sharePrice);
         _burn(msg.sender, sharesAmount);
 
         underlying.transfer(recipient, underlyingAmount);
