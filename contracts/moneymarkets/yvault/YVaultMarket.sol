--- conflicted
+++ resolved
@@ -69,30 +69,6 @@
 
     function claimRewards() external override {}
 
-<<<<<<< HEAD
-    function totalValue() external view override returns (uint256) {
-        uint256 sharePrice = vault.pricePerShare();
-        uint256 shareBalance = vault.balanceOf(address(this));
-        return shareBalance.mul(sharePrice);
-    }
-
-    function totalValue(uint256 currentIncomeIndex)
-        external
-        view
-        override
-        returns (uint256)
-    {
-        uint256 shareBalance = vault.balanceOf(address(this));
-        return shareBalance.mul(currentIncomeIndex);
-    }
-
-    function incomeIndex() external view override returns (uint256 index) {
-        index = vault.pricePerShare();
-        require(index > 0, "YVaultMarket: BAD_INDEX");
-    }
-
-=======
->>>>>>> e4128540
     function setRewards(address newValue) external override {}
 
     /**
@@ -114,7 +90,7 @@
         returns (uint256)
     {
         uint256 shareBalance = vault.balanceOf(address(this));
-        return shareBalance.decmul(currentIncomeIndex);
+        return shareBalance.mul(currentIncomeIndex);
     }
 
     function _incomeIndex() internal view override returns (uint256 index) {
