--- conflicted
+++ resolved
@@ -40,7 +40,6 @@
             BigNumber(poolConfig.MinDepositAmount).toFixed(),
             BigNumber(poolConfig.DepositFee).toFixed(),
             moneyMarketDeployment.address,
-            poolConfig.stablecoin,
             feeModelDeployment.address,
             interestModelDeployment.address,
             interestOracleDeployment.address,
@@ -55,23 +54,6 @@
   if (deployResult.newlyDeployed) {
     const DInterest = artifacts.require("DInterestWithDepositFee");
     const contract = await DInterest.at(deployResult.address);
-<<<<<<< HEAD
-=======
-    await contract.initialize(
-      BigNumber(poolConfig.MaxDepositPeriod).toFixed(),
-      BigNumber(poolConfig.MinDepositAmount).toFixed(),
-      BigNumber(poolConfig.DepositFee).toFixed(),
-      feeModelDeployment.address,
-      interestModelDeployment.address,
-      interestOracleDeployment.address,
-      depositNFTDeployment.address,
-      fundingMultitokenDeployment.address,
-      mphMinterDeployment.address,
-      {
-        from: deployer
-      }
-    );
->>>>>>> 0c10b5e2
     log(`${poolConfig.name} deployed at ${deployResult.address}`);
 
     // Transfer the ownership of the money market to the DInterest pool
